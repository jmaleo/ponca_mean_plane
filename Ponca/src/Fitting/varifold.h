--- conflicted
+++ resolved
@@ -161,13 +161,8 @@
 
     // plane
     bool m_planeIsReady = false;
-<<<<<<< HEAD
-    VectorType m_sumN; // sum of normals
-    VectorType m_sumP; // sum of points
-=======
     VectorType m_sumN;      // sum of normals
     VectorType m_sumP;      // sum of points
->>>>>>> f9480299
     Scalar     m_sumWeight; // sum of weights
 
 
