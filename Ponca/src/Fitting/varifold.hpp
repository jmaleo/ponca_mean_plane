
namespace Ponca
{

namespace v0 
{

template<class DataPoint, class _WFunctor, typename T>
void Varifold<DataPoint, _WFunctor, T>::init(
    const VectorType& x_l0,
    const VectorType& n_l0)
{
    Base::init(x_l0);

    m_n_l0 = n_l0;
    m_P_l0 = MatrixType::Identity() - n_l0 * n_l0.transpose();

    for(auto k = 0; k < 3; ++k)
        m_B_ijk[k] = MatrixType::Zero();
    m_deno = Scalar(0);

    m_k1 = Scalar(0);
    m_dir1 = VectorType::Zero();
    m_k2 = Scalar(0);
    m_dir2 = VectorType::Zero();
}

template<class DataPoint, class _WFunctor, typename T>
bool Varifold<DataPoint, _WFunctor, T>::addLocalNeighbor(
    Scalar w, const VectorType &localQ, const DataPoint &attributes)
{
    if(not Base::addLocalNeighbor(w, localQ, attributes))
        return false;

    if(localQ.squaredNorm() < Eigen::NumTraits<Scalar>::dummy_precision())
        return false;
    
    const Scalar t = Base::m_w.evalScale();

    // x_l0 = 0 in centered basis 
    const VectorType& x_l = localQ;
    const VectorType x_l0 = VectorType::Zero();
    const VectorType n_l = attributes.normal();
    const MatrixType P_l = MatrixType::Identity() - n_l * n_l.transpose();
    constexpr Scalar m_l = 1.0;
    constexpr Scalar d = 2.0;
    constexpr Scalar n = 3.0;

    const Scalar rho_prime = rho_der((x_l - x_l0).norm() / t);
    const Scalar xi = - ((x_l - x_l0).norm() / t) * rho_prime / 3;

    const Scalar coeff = d/n 
        * m_l
        * rho_prime
        / (x_l0 - x_l).norm()
        * 1.0/2.0;

    m_deno += m_l * xi;

    const VectorType u = P_l * (x_l0 - x_l);
    const MatrixType Pdiff = P_l - m_P_l0;

    for(auto i = 0; i < 3; ++i)
    {
        VectorType e_i = VectorType::Zero();
        e_i[i] = 1;
        for(auto j = 0; j < 3; ++j)
        {
            VectorType e_j = VectorType::Zero();
            e_j[j] = 1;
            for(auto k = 0; k < 3; ++k)
            {
                VectorType e_k = VectorType::Zero();
                e_k[k] = 1;
                {
                    const VectorType v1 = Pdiff(j,k) * e_i;
                    const VectorType v2 = Pdiff(i,k) * e_j;
                    const VectorType v3 = Pdiff(i,j) * e_k;
                    const VectorType v = v1 + v2 - v3;

                    m_B_ijk[k](i,j) += coeff * u.dot(v);
                }
            }
        }
    }
    return true;
}

template<class DataPoint, class _WFunctor, typename T>
FIT_RESULT Varifold<DataPoint, _WFunctor, T>::finalize()
{
    if(Base::finalize() != STABLE)
        return Base::m_eCurrentState; 

    constexpr Scalar epsilon = Eigen::NumTraits<Scalar>::dummy_precision();

    if(std::abs(m_deno) < epsilon)
        return UNSTABLE;

    for(auto k = 0; k < 3; ++k) {
        m_B_ijk[k] /= m_deno;
    }

    MatrixType B_ij = MatrixType::Zero();
    for(auto i = 0; i < 3; ++i)
    for(auto j = 0; j < 3; ++j)
    for(auto k = 0; k < 3; ++k)
    {
        B_ij(i,j) += m_B_ijk[k](i,j) * m_n_l0[k];
    }

    const Mat32 Q = tangentPlane();
    const Mat22 B = - Q.transpose() * B_ij * Q; // minus for sign convention

    Eigen::SelfAdjointEigenSolver<Mat22> solver;
    solver.computeDirect(B);

    if(solver.info() != Eigen::Success)
        return UNSTABLE;

    m_k1 = solver.eigenvalues()[0];
    m_dir1 = Q * solver.eigenvectors().col(0);
    m_k2 = solver.eigenvalues()[1];
    m_dir2 = Q * solver.eigenvectors().col(1);

    // if(std::abs(m_k1) < std::abs(m_k2))
    // {
    //     std::swap(m_k1, m_k1);
    //     std::swap(m_dir1, m_dir2);
    // }

    return STABLE;
}

template<class DataPoint, class _WFunctor, typename T>
typename Varifold<DataPoint, _WFunctor, T>::Mat32 Varifold<DataPoint, _WFunctor, T>::tangentPlane() const
{
    Mat32 B;
    int i0=-1, i1=-1, i2=-1;
    const VectorType& n = m_n_l0;
    n.array().abs().minCoeff(&i0); // i0: dimension where n extends the least
    i1 = (i0+1)%3;
    i2 = (i0+2)%3;

    B.col(0)[i0] = 0;
    B.col(0)[i1] = n[i2];
    B.col(0)[i2] = -n[i1];

    B.col(0).normalize();
    B.col(1) = B.col(0).cross(n);
    return B;
}

template<class DataPoint, class _WFunctor, typename T>
typename Varifold<DataPoint, _WFunctor, T>::Scalar Varifold<DataPoint, _WFunctor, T>::rho_der(Scalar _x)
{
    const Scalar g = Scalar(1) / (Scalar(1) - _x*_x);
    return - Scalar(2) * _x  * g * g * std::exp(-g);
}

template<class DataPoint, class _WFunctor, typename T>
typename Varifold<DataPoint, _WFunctor, T>::VectorType Varifold<DataPoint, _WFunctor, T>::project(const VectorType& p) const
{
    return Base::m_w.basisCenter() + (p - (p - Base::m_w.basisCenter()).dot(m_n_l0) * m_n_l0);
}

template<class DataPoint, class _WFunctor, typename T>
typename Varifold<DataPoint, _WFunctor, T>::VectorType Varifold<DataPoint, _WFunctor, T>::primitiveGradient(const VectorType&) const
{
    return m_n_l0;
}

} //namespace v0

// ============================================================================

namespace v1
{

template<class DataPoint, class _WFunctor, typename T>
void Varifold<DataPoint, _WFunctor, T>::init(
    const VectorType& x_l0,
    const VectorType& n_l0)
{
    Base::init(x_l0);

    m_n_l0 = n_l0;
    m_P_l0 = MatrixType::Identity() - n_l0 * n_l0.transpose();

    m_nume = MatrixType::Zero();
    m_deno = Scalar(0);

    m_k1 = Scalar(0);
    m_dir1 = VectorType::Zero();
    m_k2 = Scalar(0);
    m_dir2 = VectorType::Zero();

    m_planeIsReady = true;
}

template<class DataPoint, class _WFunctor, typename T>
void Varifold<DataPoint, _WFunctor, T>::init(
    const VectorType& _evalPos)
{
    Base::init(_evalPos);
    m_sumN = VectorType::Zero();
    m_sumP = VectorType::Zero();
    m_sumWeight = Scalar(0);

    m_n_l0 = VectorType::Zero();

    m_nume = MatrixType::Zero();
    m_deno = Scalar(0);

    m_k1 = Scalar(0);
    m_dir1 = VectorType::Zero();
    m_k2 = Scalar(0);
    m_dir2 = VectorType::Zero();

    m_planeIsReady = false;
}

template<class DataPoint, class _WFunctor, typename T>
bool Varifold<DataPoint, _WFunctor, T>::addLocalNeighbor(
    Scalar w, const VectorType &localQ, const DataPoint &attributes)
{
    auto res = Base::addLocalNeighbor(w, localQ, attributes);
    if (! m_planeIsReady)
    {
        VectorType baryCenter = Base::m_w.basisCenter();
        VectorType pos = attributes.pos();
        VectorType centerPos = pos - baryCenter;
        Scalar dist = centerPos.norm();
        Scalar val = f_smooth(dist / Base::m_w.evalScale());

        m_sumN += val * attributes.normal();
        m_sumP += val * attributes.pos();
        m_sumWeight += val;

        return true;
    }
    else {
        if(not Base::addLocalNeighbor(w, localQ, attributes))
            return false;

        if(localQ.squaredNorm() < Eigen::NumTraits<Scalar>::dummy_precision())
            return false;

        const VectorType n_l = attributes.normal();
        const MatrixType P_l = MatrixType::Identity() - n_l * n_l.transpose();
        const Scalar d_l = localQ.norm();
        const VectorType delta_x = localQ / d_l; // = localQ.normalized()
        const VectorType u = P_l * delta_x;
        const MatrixType DeltaP = P_l - m_P_l0;
        const VectorType Pl_nl0 = P_l * m_n_l0;

        const MatrixType a1 = u * Pl_nl0.transpose();
        const MatrixType a2 = u.dot(m_n_l0) * DeltaP;

        w *= -1; // see WARNING in VarifoldWeightKernel::f() (nor necessary because of the ratio nume/deno)

        m_nume += w * (a1 + a1.transpose() - a2);
        m_deno += w * d_l;
    }
    
    return true;
}

template<class DataPoint, class _WFunctor, typename T>
FIT_RESULT Varifold<DataPoint, _WFunctor, T>::finalize()
{

    if ( ! m_planeIsReady ){
        m_planeIsReady = true;
        m_n_l0 = m_sumN / m_sumWeight;
        m_sumP /= m_sumWeight;
        m_P_l0 = MatrixType::Identity() - m_n_l0 * m_n_l0.transpose();
        return Base::m_eCurrentState = NEED_OTHER_PASS;
    }
    else {

        if(Base::finalize() != STABLE)
            return Base::m_eCurrentState;
        constexpr Scalar epsilon = Eigen::NumTraits<Scalar>::dummy_precision();

        Scalar sum_weight = Base::getWeightSum();

        if(std::abs(m_deno) < epsilon)
            return UNSTABLE;

        const MatrixType A = m_nume / m_deno * Base::m_w.evalScale(); /* const MatrixType A = m_nume / m_deno * Base::m_w.evalScale(); */  

        const Mat32 Q = tangentPlane();
        const Mat22 B = - Q.transpose() * A * Q; // minus for sign convention

        Eigen::SelfAdjointEigenSolver<Mat22> solver;
        solver.computeDirect(B);

        if(solver.info() != Eigen::Success)
            return UNSTABLE;

<<<<<<< HEAD
        m_k1 = solver.eigenvalues()[0] / ( Scalar( 1.0 / 3.0 ) * ( Base::m_w.evalScale()));
        m_dir1 = Q * solver.eigenvectors().col(0);
        m_k2 = solver.eigenvalues()[1] / ( Scalar( 1.0 / 3.0 ) * ( Base::m_w.evalScale()));
=======
        m_k1 = solver.eigenvalues()[0] / Base::m_w.evalScale();
        m_dir1 = Q * solver.eigenvectors().col(0);
        m_k2 = solver.eigenvalues()[1] / Base::m_w.evalScale();
>>>>>>> f9480299
        m_dir2 = Q * solver.eigenvectors().col(1);

        if (m_k1 > m_k2)
        {
            std::swap(m_k1, m_k2);
            std::swap(m_dir1, m_dir2);
        }
    }

    return STABLE;
}

template<class DataPoint, class _WFunctor, typename T>
typename Varifold<DataPoint, _WFunctor, T>::Mat32 Varifold<DataPoint, _WFunctor, T>::tangentPlane() const
{
    Mat32 B;
    int i0=-1, i1=-1, i2=-1;
    const VectorType& n = m_n_l0;
    n.array().abs().minCoeff(&i0); // i0: dimension where n extends the least
    i1 = (i0+1)%3;
    i2 = (i0+2)%3;

    B.col(0)[i0] = 0;
    B.col(0)[i1] = n[i2];
    B.col(0)[i2] = -n[i1];

    B.col(0).normalize();
    B.col(1) = B.col(0).cross(n);

    return B;
}

template<class DataPoint, class _WFunctor, typename T>
typename Varifold<DataPoint, _WFunctor, T>::VectorType Varifold<DataPoint, _WFunctor, T>::project(const VectorType& p) const
{
    return p - (p - m_sumP).dot(m_n_l0) * m_n_l0;
}

template<class DataPoint, class _WFunctor, typename T>
typename Varifold<DataPoint, _WFunctor, T>::VectorType Varifold<DataPoint, _WFunctor, T>::primitiveGradient(const VectorType&) const
{
    return m_n_l0;
}

} //namespace v1
} //namespace Ponca<|MERGE_RESOLUTION|>--- conflicted
+++ resolved
@@ -299,15 +299,9 @@
         if(solver.info() != Eigen::Success)
             return UNSTABLE;
 
-<<<<<<< HEAD
-        m_k1 = solver.eigenvalues()[0] / ( Scalar( 1.0 / 3.0 ) * ( Base::m_w.evalScale()));
-        m_dir1 = Q * solver.eigenvectors().col(0);
-        m_k2 = solver.eigenvalues()[1] / ( Scalar( 1.0 / 3.0 ) * ( Base::m_w.evalScale()));
-=======
         m_k1 = solver.eigenvalues()[0] / Base::m_w.evalScale();
         m_dir1 = Q * solver.eigenvectors().col(0);
         m_k2 = solver.eigenvalues()[1] / Base::m_w.evalScale();
->>>>>>> f9480299
         m_dir2 = Q * solver.eigenvectors().col(1);
 
         if (m_k1 > m_k2)
